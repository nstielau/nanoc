--- conflicted
+++ resolved
@@ -344,34 +344,7 @@
     assert_equal '/foo/bar', data_source.send(:basename_of, '/foo/bar')
   end
 
-  def test_basename_of_with_one_extension
-    # Create data source
-    data_source = Nanoc3::DataSources::FilesystemCompact.new(nil, nil, nil, nil)
-
-    # Check
-    assert_equal '/foo/bar', data_source.send(:basename_of, '/foo/bar.html')
-  end
-
-  def test_basename_of_with_absolute_path
-    # Create data source
-    data_source = Nanoc3::DataSources::FilesystemCompact.new(nil, nil, nil, nil)
-
-    # Check
-    assert_equal '/foo/bar.html', data_source.send(:basename_of, '/foo/bar.html.erb')
-  end
-
-  def test_basename_of_with_relative_path
-    # Create data source
-    data_source = Nanoc3::DataSources::FilesystemCompact.new(nil, nil, nil, nil)
-
-    # Check
-    assert_equal 'foo/bar.html', data_source.send(:basename_of, 'foo/bar.html.erb')
-  end
-
-<<<<<<< HEAD
-  def test_ext_of_without_extension
-=======
-  def test_content_filename_for_meta_filename_with_subfilename
+  def test_identifier_for_filename_with_subfilename
     # Create data source
     data_source = Nanoc3::DataSources::FilesystemCompact.new(nil, nil, nil, nil)
 
@@ -394,23 +367,46 @@
 
     # Check content filename
     {
-      'foo/bar.yaml'         => 'foo/bar.html',
-      'foo/quxbar.yaml'      => 'foo/quxbar.html',
-      'foo/barqux.yaml'      => 'foo/barqux.html',
-      'foo/quxbarqux.yaml'   => 'foo/quxbarqux.html',
-      'foo/qux.bar.yaml'     => 'foo/qux.bar.html',
-      'foo/bar.qux.yaml'     => 'foo/bar.qux.html',
-      'foo/qux.bar.qux.yaml' => 'foo/qux.bar.qux.html'
-    }.each_pair do |meta_filename, expected_content_filename|
+      'foo/bar.yaml'         => '/foo/bar/',
+      'foo/quxbar.yaml'      => '/foo/quxbar/',
+      'foo/barqux.yaml'      => '/foo/barqux/',
+      'foo/quxbarqux.yaml'   => '/foo/quxbarqux/',
+      'foo/qux.bar.yaml'     => '/foo/qux.bar/',
+      'foo/bar.qux.yaml'     => '/foo/bar.qux/',
+      'foo/qux.bar.qux.yaml' => '/foo/qux.bar.qux/'
+    }.each_pair do |meta_filename, expected_identifier|
       assert_equal(
-        expected_content_filename,
-        data_source.instance_eval { content_filename_for_meta_filename(meta_filename) }
+        expected_identifier,
+        data_source.instance_eval { identifier_for_filename(meta_filename) }
       )
     end
   end
 
-  def test_identifier_for_meta_filename_with_same_name
->>>>>>> 4b24ccbb
+  def test_basename_of_with_one_extension
+    # Create data source
+    data_source = Nanoc3::DataSources::FilesystemCompact.new(nil, nil, nil, nil)
+
+    # Check
+    assert_equal '/foo/bar', data_source.send(:basename_of, '/foo/bar.html')
+  end
+
+  def test_basename_of_with_absolute_path
+    # Create data source
+    data_source = Nanoc3::DataSources::FilesystemCompact.new(nil, nil, nil, nil)
+
+    # Check
+    assert_equal '/foo/bar.html', data_source.send(:basename_of, '/foo/bar.html.erb')
+  end
+
+  def test_basename_of_with_relative_path
+    # Create data source
+    data_source = Nanoc3::DataSources::FilesystemCompact.new(nil, nil, nil, nil)
+
+    # Check
+    assert_equal 'foo/bar.html', data_source.send(:basename_of, 'foo/bar.html.erb')
+  end
+
+  def test_ext_of_without_extension
     # Create data source
     data_source = Nanoc3::DataSources::FilesystemCompact.new(nil, nil, nil, nil)
 
