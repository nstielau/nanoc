# encoding: utf-8

require 'test/helper'

class Nanoc3::DataSources::FilesystemCombinedTest < MiniTest::Unit::TestCase

  include Nanoc3::TestHelpers

  # Test preparation

  def test_setup
    # Create data source
    data_source = Nanoc3::DataSources::FilesystemCombined.new(nil, nil, nil, nil)

    # Remove files to make sure they are recreated
    FileUtils.rm_rf('content')
    FileUtils.rm_rf('layouts/default')
    FileUtils.rm_rf('lib/default.rb')

    # Mock VCS
    vcs = mock
    vcs.expects(:add).times(3) # One time for each directory
    data_source.vcs = vcs

    # Recreate files
    data_source.setup

    # Ensure essential files have been recreated
    assert(File.directory?('content/'))
    assert(File.directory?('layouts/'))
    assert(File.directory?('lib/'))

    # Ensure no non-essential files have been recreated
    assert(!File.file?('content/index.html'))
    assert(!File.file?('layouts/default.html'))
    assert(!File.file?('lib/default.rb'))
  end

  # Test loading data

  def test_items
    # Create data source
    data_source = Nanoc3::DataSources::FilesystemCombined.new(nil, nil, nil, nil)

    # Create foo item
    FileUtils.mkdir_p('content/foo')
    File.open('content/foo.html', 'w') do |io|
      io.write("-----\n")
      io.write("title: Foo\n")
      io.write("-----\n")
      io.write("Lorem ipsum dolor sit amet...\n")
    end

    # Create bar item
    FileUtils.mkdir_p('content/bar')
    File.open('content/bar.xml', 'w') do |io|
      io.write("-----\n")
      io.write("title: Bar\n")
      io.write("-----\n")
      io.write("Lorem ipsum dolor sit amet...\n")
    end

    # Load items
    items = data_source.items

    # Check items
    assert_equal(2, items.size)
    assert(items.any? { |a|
      a[:title]     == 'Foo' &&
      a[:extension] == 'html' &&
      a[:filename]  == 'content/foo.html'
    })
    assert(items.any? { |a|
      a[:title]     == 'Bar' &&
      a[:extension] == 'xml' &&
      a[:filename]  == 'content/bar.xml'
    })
  end

  def test_items_with_period_in_name_disallowing_periods_in_identifiers
    data_source = Nanoc3::DataSources::FilesystemCombined.new(nil, nil, nil, nil)

    FileUtils.mkdir_p('content/foo')

    # Create bar.css
    File.open('content/foo/bar.css', 'w') do |io|
      io.write(YAML.dump({ 'title' => 'Foo' }) + "---\n" + 'body.foo {}')
    end

    # Create bar.baz.css
    File.open('content/foo/bar.baz.css', 'w') do |io|
      io.write(YAML.dump({ 'title' => 'Foo Bar' }) + "---\n" + 'body.foobar {}')
    end

    # Load
    items = data_source.items.sort_by { |i| i[:title] }

    # Check
    assert_equal 2, items.size
<<<<<<< HEAD
    assert_equal '/foo/bar/',     items[0].identifier
    assert_equal 'Foo',           items[0][:title]
    assert_equal '/foo/bar/',     items[1].identifier
    assert_equal 'Foo Bar',       items[1][:title]
  end

  def test_items_with_period_in_name_allowing_periods_in_identifiers
    data_source = Nanoc3::DataSources::FilesystemCombined.new(nil, nil, nil, { :allow_periods_in_identifiers => true })

    FileUtils.mkdir_p('content/foo')

    # Create bar.css
    File.open('content/foo/bar.css', 'w') do |io|
      io.write(YAML.dump({ 'title' => 'Foo' }) + "---\n" + 'body.foo {}')
    end

    # Create bar.baz.css
    File.open('content/foo/bar.baz.css', 'w') do |io|
      io.write(YAML.dump({ 'title' => 'Foo Bar' }) + "---\n" + 'body.foobar {}')
    end

    # Load
    items = data_source.items.sort_by { |i| i[:title] }

    # Check
    assert_equal 2, items.size
    assert_equal '/foo/bar/',     items[0].identifier
    assert_equal 'Foo',           items[0][:title]
    assert_equal '/foo/bar.baz/', items[1].identifier
    assert_equal 'Foo Bar',       items[1][:title]
=======
    assert_equal '/foo/bar/',               items[0].identifier
    assert_equal 'Foo',                     items[0][:title]
    assert_equal 'content/foo/bar.css',     items[0][:filename]
    assert_equal '/foo/bar.baz/',           items[1].identifier
    assert_equal 'Foo Bar',                 items[1][:title]
    assert_equal 'content/foo/bar.baz.css', items[1][:filename]
>>>>>>> 6851c0ce
  end

  def test_layouts
    # Create data source
    data_source = Nanoc3::DataSources::FilesystemCombined.new(nil, nil, nil, nil)

    # Create layout
    FileUtils.mkdir_p('layouts')
    File.open('layouts/foo.html', 'w') do |io|
      io.write("-----\n")
      io.write("filter: erb\n")
      io.write("-----\n")
      io.write("Lorem ipsum dolor sit amet...\n")
    end

    # Load layouts
    layouts = data_source.layouts

    # Check layouts
    assert_equal(1,                  layouts.size)
    assert_equal('erb',              layouts[0][:filter])
    assert_equal('html',             layouts[0][:extension])
    assert_equal('layouts/foo.html', layouts[0][:filename])
  end

  # Test creating data

  def test_create_item_at_root
    # Create item
    data_source = Nanoc3::DataSources::FilesystemCombined.new(nil, nil, nil, nil)
    data_source.create_item('content here', { :foo => 'bar' }, '/')

    # Check file existance
    assert File.directory?('content')
    assert !File.directory?('content/content')
    assert File.file?('content/index.html')

    # Check file content
    expected = "--- \nfoo: bar\n\n---\ncontent here"
    assert_equal expected, File.read('content/index.html')
  end

  def test_create_item_not_at_root
    # Create item
    data_source = Nanoc3::DataSources::FilesystemCombined.new(nil, nil, nil, nil)
    data_source.create_item('content here', { :foo => 'bar' }, '/xxx/yyy/zzz/')

    # Check file existance
    assert File.directory?('content/xxx/yyy')
    assert !File.directory?('content/xxx/yyy/zzz')
    assert File.file?('content/xxx/yyy/zzz.html')
    assert !File.file?('content/xxx/yyy/zzz.yaml')

    # Check file content
    expected = "--- \nfoo: bar\n\n---\ncontent here"
    assert_equal expected, File.read('content/xxx/yyy/zzz.html')
  end

  def test_create_layout
    # Create layout
    data_source = Nanoc3::DataSources::FilesystemCombined.new(nil, nil, nil, nil)
    data_source.create_layout('content here', { :foo => 'bar' }, '/xxx/yyy/zzz/')

    # Check file existance
    assert File.directory?('layouts/xxx/yyy')
    assert !File.directory?('layouts/xxx/yyy/zzz')
    assert File.file?('layouts/xxx/yyy/zzz.html')
    assert !File.file?('layouts/xxx/yyy/zzz.yaml')

    # Check file content
    expected = "--- \nfoo: bar\n\n---\ncontent here"
    assert_equal expected, File.read('layouts/xxx/yyy/zzz.html')
  end

  # Test private methods

  def test_files_without_recursion
    # Create data source
    data_source = Nanoc3::DataSources::FilesystemCombined.new(nil, nil, nil, nil)

    # Build directory
    FileUtils.mkdir_p('foo')
    FileUtils.mkdir_p('foo/a/b')
    File.open('foo/bar.html',       'w') { |io| io.write('test') }
    File.open('foo/baz.html',       'w') { |io| io.write('test') }
    File.open('foo/a/b/c.html',     'w') { |io| io.write('test') }
    File.open('foo/ugly.html~',     'w') { |io| io.write('test') }
    File.open('foo/ugly.html.orig', 'w') { |io| io.write('test') }
    File.open('foo/ugly.html.rej',  'w') { |io| io.write('test') }
    File.open('foo/ugly.html.bak',  'w') { |io| io.write('test') }

    # Check content filename
    assert_equal(
      [ 'foo/bar.html', 'foo/baz.html' ],
      data_source.instance_eval do
        files('foo', false).sort
      end
    )
  end

  def test_files_with_recursion
    # Create data source
    data_source = Nanoc3::DataSources::FilesystemCombined.new(nil, nil, nil, nil)

    # Build directory
    FileUtils.mkdir_p('foo')
    FileUtils.mkdir_p('foo/a/b')
    File.open('foo/bar.html',       'w') { |io| io.write('test') }
    File.open('foo/baz.html',       'w') { |io| io.write('test') }
    File.open('foo/a/b/c.html',     'w') { |io| io.write('test') }
    File.open('foo/ugly.html~',     'w') { |io| io.write('test') }
    File.open('foo/ugly.html.orig', 'w') { |io| io.write('test') }
    File.open('foo/ugly.html.rej',  'w') { |io| io.write('test') }
    File.open('foo/ugly.html.bak',  'w') { |io| io.write('test') }

    # Check content filename
    assert_equal(
      [ 'foo/a/b/c.html', 'foo/bar.html', 'foo/baz.html' ],
      data_source.instance_eval do
        files('foo', true).sort
      end
    )
  end

  def test_parse_file_invalid
    # Create a file
    File.open('test.html', 'w') do |io|
      io.write "blah blah\n"
    end

    # Create data source
    data_source = Nanoc3::DataSources::FilesystemCombined.new(nil, nil, nil, nil)

    # Parse it
    assert_raises(RuntimeError) do
      data_source.instance_eval { parse_file('test.html', 'foobar') }
    end
  end

  def test_parse_file_full_meta
    # Create a file
    File.open('test.html', 'w') do |io|
      io.write "-----\n"
      io.write "foo: bar\n"
      io.write "-----\n"
      io.write "blah blah\n"
    end

    # Create data source
    data_source = Nanoc3::DataSources::FilesystemCombined.new(nil, nil, nil, nil)

    # Parse it
    result = data_source.instance_eval { parse_file('test.html', 'foobar') }
    assert_equal({ 'foo' => 'bar' }, result[0])
    assert_equal('blah blah', result[1])
  end

  def test_parse_file_empty_meta
    # Create a file
    File.open('test.html', 'w') do |io|
      io.write "-----\n"
      io.write "-----\n"
      io.write "blah blah\n"
    end

    # Create data source
    data_source = Nanoc3::DataSources::FilesystemCombined.new(nil, nil, nil, nil)

    # Parse it
    result = data_source.instance_eval { parse_file('test.html', 'foobar') }
    assert_equal({}, result[0])
    assert_equal('blah blah', result[1])
  end

end<|MERGE_RESOLUTION|>--- conflicted
+++ resolved
@@ -77,7 +77,7 @@
     })
   end
 
-  def test_items_with_period_in_name_disallowing_periods_in_identifiers
+  def test_items_with_period_in_name
     data_source = Nanoc3::DataSources::FilesystemCombined.new(nil, nil, nil, nil)
 
     FileUtils.mkdir_p('content/foo')
@@ -97,45 +97,12 @@
 
     # Check
     assert_equal 2, items.size
-<<<<<<< HEAD
-    assert_equal '/foo/bar/',     items[0].identifier
-    assert_equal 'Foo',           items[0][:title]
-    assert_equal '/foo/bar/',     items[1].identifier
-    assert_equal 'Foo Bar',       items[1][:title]
-  end
-
-  def test_items_with_period_in_name_allowing_periods_in_identifiers
-    data_source = Nanoc3::DataSources::FilesystemCombined.new(nil, nil, nil, { :allow_periods_in_identifiers => true })
-
-    FileUtils.mkdir_p('content/foo')
-
-    # Create bar.css
-    File.open('content/foo/bar.css', 'w') do |io|
-      io.write(YAML.dump({ 'title' => 'Foo' }) + "---\n" + 'body.foo {}')
-    end
-
-    # Create bar.baz.css
-    File.open('content/foo/bar.baz.css', 'w') do |io|
-      io.write(YAML.dump({ 'title' => 'Foo Bar' }) + "---\n" + 'body.foobar {}')
-    end
-
-    # Load
-    items = data_source.items.sort_by { |i| i[:title] }
-
-    # Check
-    assert_equal 2, items.size
-    assert_equal '/foo/bar/',     items[0].identifier
-    assert_equal 'Foo',           items[0][:title]
-    assert_equal '/foo/bar.baz/', items[1].identifier
-    assert_equal 'Foo Bar',       items[1][:title]
-=======
     assert_equal '/foo/bar/',               items[0].identifier
     assert_equal 'Foo',                     items[0][:title]
     assert_equal 'content/foo/bar.css',     items[0][:filename]
     assert_equal '/foo/bar.baz/',           items[1].identifier
     assert_equal 'Foo Bar',                 items[1][:title]
     assert_equal 'content/foo/bar.baz.css', items[1][:filename]
->>>>>>> 6851c0ce
   end
 
   def test_layouts
