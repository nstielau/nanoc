require 'test/unit'

require File.join(File.dirname(__FILE__), 'helper.rb')

class LayoutProcessorHamlTest < Test::Unit::TestCase

  def setup    ; global_setup    ; end
  def teardown ; global_teardown ; end

  def test_layout_processor
    if_have 'haml' do
      assert_nothing_raised do
        with_site_fixture 'empty_site' do |site|
          site.load_data

          # Get layout processor
          layout_processor = ::Nanoc::Filters::Haml.new(site.pages.first.to_proxy, site)

<<<<<<< HEAD
          # Run filter
          result = layout_processor.run('%html')
          assert_equal("<html>\n</html>\n", result)

          # Run filter
          result = layout_processor.run('%h1= page.title')
          assert_equal("<h1>My New Homepage</h1>\n", result)

          # Run filter
          result = layout_processor.run('%h1= @page.title')
          assert_equal("<h1>My New Homepage</h1>\n", result)
=======
          # Run layout processor (no assigns)
          result = layout_processor.run('%html')
          assert_equal("<html>\n</html>\n", result)

          # Run layout processor (assigns without @)
          result = layout_processor.run('%p= page.title')
          assert_equal("<p>My New Homepage</p>\n", result)

          # Run layout processor (assigns with @)
          result = layout_processor.run('%p= @page.title')
          assert_equal("<p>My New Homepage</p>\n", result)
>>>>>>> f3d1213e
        end
      end
    end
  end

end<|MERGE_RESOLUTION|>--- conflicted
+++ resolved
@@ -16,19 +16,6 @@
           # Get layout processor
           layout_processor = ::Nanoc::Filters::Haml.new(site.pages.first.to_proxy, site)
 
-<<<<<<< HEAD
-          # Run filter
-          result = layout_processor.run('%html')
-          assert_equal("<html>\n</html>\n", result)
-
-          # Run filter
-          result = layout_processor.run('%h1= page.title')
-          assert_equal("<h1>My New Homepage</h1>\n", result)
-
-          # Run filter
-          result = layout_processor.run('%h1= @page.title')
-          assert_equal("<h1>My New Homepage</h1>\n", result)
-=======
           # Run layout processor (no assigns)
           result = layout_processor.run('%html')
           assert_equal("<html>\n</html>\n", result)
@@ -40,7 +27,6 @@
           # Run layout processor (assigns with @)
           result = layout_processor.run('%p= @page.title')
           assert_equal("<p>My New Homepage</p>\n", result)
->>>>>>> f3d1213e
         end
       end
     end
