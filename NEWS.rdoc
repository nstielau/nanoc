--- conflicted
+++ resolved
@@ -1,22 +1,20 @@
 = nanoc News
 
-<<<<<<< HEAD
+== 3.1
+
+New:
+
+* A Item#rep(name) function for quickly getting a certain rep
+* The new "+" wildcard in rule patterns now matches one or more characters
+
+Changed:
+
+* The "filesystem" data source is now known as "filesystem_verbose"
+
 == 3.0.1
 
 * The proper exception is now raised when no matching compilation rules can
   be found
-=======
-== 3.1
-
-New:
-
-* A Item#rep(name) function for quickly getting a certain rep
-* The new "+" wildcard in rule patterns now matches one or more characters
-
-Changed:
-
-* The "filesystem" data source is now known as "filesystem_verbose"
->>>>>>> 3180785f
 
 == 3.0
 
