# encoding: utf-8

module Nanoc3::Helpers

  # Nanoc3::Helpers::Blogging provides some functionality for building blogs,
  # such as finding articles and constructing feeds.
  #
  # This helper has a few requirements. First, all blog articles should have
  # the following attributes:
  #
  # * 'kind', set to 'article'.
  #
  # * 'created_at', set to the creation timestamp.
  #
  # Some functions in this blogging helper, such as the +atom_feed+ function,
  # require additional attributes to be set; these attributes are described in
  # the documentation for these functions.
  #
  # The two main functions are sorted_articles and atom_feed.
  #
  # To activate this helper, +include+ it, like this:
  #
  #   include Nanoc3::Helpers::Blogging
  module Blogging

    # Returns an unsorted list of articles.
    def articles
      @items.select { |item| item[:kind] == 'article' }
    end

    # Returns a list of articles, sorted by descending creation date (so newer
    # articles appear first).
    def sorted_articles
      require 'time'
      articles.sort_by { |a| t = a[:created_at] ; t.is_a?(String) ? Time.parse(t) : t }.reverse
    end

    # Returns a string representing the atom feed containing recent articles,
    # sorted by descending creation date. +params+ is a hash where the
    # following keys can be set:
    #
    # +limit+:: The maximum number of articles to show. Defaults to 5.
    #
    # +articles+:: A list of articles to include in the feed. Defaults to the
    #              list of articles returned by the articles function.
    #
    # +content_proc+:: A proc that returns the content of the given article,
    #                  passed as a parameter. By default, given the argument
    #                  +article+, this proc will return
    #                  +article.rep(:default).content+. This function may
    #                  not return nil.
    #
    # +excerpt_proc+:: A proc that returns the excerpt of the given article,
    #                  passed as a parameter. By default, given the argument
    #                  +article+, this proc will return +article.excerpt+.
    #                  This function may return nil.
    #
    # The following attributes must be set on blog articles:
    #
    # * 'title', containing the title of the blog post.
    #
    # * all other attributes mentioned above.
    #
    # The following attributes can optionally be set on blog articles to
    # change the behaviour of the Atom feed:
    #
    # * 'excerpt', containing an excerpt of the article, usually only a few
    #   lines long.
    #
    # * 'custom_path_in_feed', containing the path that will be used instead
    #   of the normal path in the feed. This can be useful when including
    #   non-outputted items in a feed; such items could have their custom feed
    #   path set to the blog path instead, for example.
    #
    # The feed will also include dates on which the articles were updated.
    # These are generated automatically; the way this happens depends on the
    # used data source (the filesystem data source checks the file mtimes, for
    # instance).
    #
    # The site configuration will need to have the following attributes:
    #
    # * 'base_url', containing the URL to the site, without trailing slash.
    #   For example, if the site is at "http://example.com/", the base_url
    #   would be "http://example.com".
    #
    # The feed item will need to have the following attributes:
    #
    # * 'title', containing the title of the feed, which is usually also the
    #   title of the blog.
    #
    # * 'author_name', containing the name of the item's author. This will
    #   likely be a global attribute, unless the site is managed by several
    #   people/
    #
    # * 'author_uri', containing the URI for the item's author, such as the
    #   author's web site URL. This will also likely be a global attribute.
    #
    # The feed item can have the following optional attributes:
    #
    # * 'feed_url', containing the custom URL of the feed. This can be useful
    #   when the private feed URL shouldn't be exposed; for example, when
    #   using FeedBurner this would be set to the public FeedBurner URL.
    #
    # To construct a feed, create a blank item with no layout, only the 'erb'
    # (or 'erubis') filter, and an 'xml' extension. It may also be useful to
    # set 'is_hidden' to true, so that helpers such as the sitemap helper will
    # ignore the item. The content of the feed item should be:
    #
    #   <%= atom_feed %>
    def atom_feed(params={})
      require 'builder'
      require 'time'

      # Extract parameters
      limit             = params[:limit] || 5
      relevant_articles = params[:articles] || articles || []
      content_proc      = params[:content_proc] || lambda { |a| a.rep(:default).content_at_snapshot(:pre) }
      excerpt_proc      = params[:excerpt_proc] || lambda { |a| a[:excerpt] }

      # Check config attributes
      if @site.config[:base_url].nil?
        raise RuntimeError.new('Cannot build Atom feed: site configuration has no base_url')
      end

      # Check feed item attributes
      if @item[:title].nil?
        raise RuntimeError.new('Cannot build Atom feed: feed item has no title')
      end
      if @item[:author_name].nil?
        raise RuntimeError.new('Cannot build Atom feed: feed item has no author_name')
      end
      if @item[:author_uri].nil?
        raise RuntimeError.new('Cannot build Atom feed: feed item has no author_uri')
      end

      # Check article attributes
      if relevant_articles.empty?
        raise RuntimeError.new('Cannot build Atom feed: no articles')
      end
      if relevant_articles.any? { |a| a[:created_at].nil? }
        raise RuntimeError.new('Cannot build Atom feed: one or more articles lack created_at')
      end

      # Get sorted relevant articles
      sorted_relevant_articles = relevant_articles.sort_by { |a| Time.parse(a[:created_at]) }.reverse.first(limit)

      # Get most recent article
      last_article = sorted_relevant_articles.first

      # Create builder
      buffer = ''
      xml = Builder::XmlMarkup.new(:target => buffer, :indent => 2)

      # Build feed
      xml.instruct!
      xml.feed(:xmlns => 'http://www.w3.org/2005/Atom') do
        # Add primary attributes
        xml.id      @site.config[:base_url] + '/'
        xml.title   @item[:title]

        # Add date
        xml.updated Time.parse(last_article[:created_at]).to_iso8601_time

        # Add links
        xml.link(:rel => 'alternate', :href => @site.config[:base_url])
        xml.link(:rel => 'self',      :href => feed_url)

        # Add author information
        xml.author do
          xml.name  @item[:author_name]
          xml.uri   @item[:author_uri]
        end

        # Add articles
        sorted_relevant_articles.each do |a|
          xml.entry do
            # Add primary attributes
            xml.id        atom_tag_for(a)
            xml.title     a[:title], :type => 'html'

            # Add dates
            xml.published Time.parse(a[:created_at]).to_iso8601_time
            xml.updated   a.mtime.to_iso8601_time

            # Add link
            xml.link(:rel => 'alternate', :href => url_for(a))

            # Add content
            summary = excerpt_proc.call(a)
            xml.content   content_proc.call(a), :type => 'html'
            xml.summary   summary, :type => 'html' unless summary.nil?
          end
        end
      end

      buffer
    end

    # Returns the URL for the given item. It will return the URL containing
    # the custom path in the feed if possible, otherwise the normal path.
    def url_for(item)
<<<<<<< HEAD
      # Check attributes
      if @site.config[:base_url].nil?
        raise RuntimeError.new('Cannot build Atom feed: site configuration has no base_url')
      end

      @site.config[:base_url] + (item[:custom_path_in_feed] || item.reps[0].path)
=======
      @site.config[:base_url] + (item[:custom_path_in_feed] || item.rep(:default).path)
>>>>>>> 3180785f
    end

    # Returns the URL of the feed. It will return the custom feed URL if set,
    # or otherwise the normal feed URL.
    def feed_url
<<<<<<< HEAD
      # Check attributes
      if @site.config[:base_url].nil?
        raise RuntimeError.new('Cannot build Atom feed: site configuration has no base_url')
      end

      @item[:feed_url] || @site.config[:base_url] + @item.reps[0].path
=======
      @item[:feed_url] || @site.config[:base_url] + @item.rep(:default).path
>>>>>>> 3180785f
    end

    # Returns an URI containing an unique ID for the given item. This will be
    # used in the Atom feed to uniquely identify articles. These IDs are
    # created using a procedure suggested by Mark Pilgrim in this blog post:
    # http://diveintomark.org/archives/2004/05/28/howto-atom-id.
    def atom_tag_for(item)
      require 'time'

      hostname        = @site.config[:base_url].sub(/.*:\/\/(.+?)\/?$/, '\1')
      formatted_date  = Time.parse(item[:created_at]).to_iso8601_date

      'tag:' + hostname + ',' + formatted_date + ':' + (item.rep(:default).path || item.identifier)
    end

  end

end<|MERGE_RESOLUTION|>--- conflicted
+++ resolved
@@ -199,31 +199,23 @@
     # Returns the URL for the given item. It will return the URL containing
     # the custom path in the feed if possible, otherwise the normal path.
     def url_for(item)
-<<<<<<< HEAD
       # Check attributes
       if @site.config[:base_url].nil?
         raise RuntimeError.new('Cannot build Atom feed: site configuration has no base_url')
       end
 
-      @site.config[:base_url] + (item[:custom_path_in_feed] || item.reps[0].path)
-=======
       @site.config[:base_url] + (item[:custom_path_in_feed] || item.rep(:default).path)
->>>>>>> 3180785f
     end
 
     # Returns the URL of the feed. It will return the custom feed URL if set,
     # or otherwise the normal feed URL.
     def feed_url
-<<<<<<< HEAD
       # Check attributes
       if @site.config[:base_url].nil?
         raise RuntimeError.new('Cannot build Atom feed: site configuration has no base_url')
       end
 
-      @item[:feed_url] || @site.config[:base_url] + @item.reps[0].path
-=======
       @item[:feed_url] || @site.config[:base_url] + @item.rep(:default).path
->>>>>>> 3180785f
     end
 
     # Returns an URI containing an unique ID for the given item. This will be
