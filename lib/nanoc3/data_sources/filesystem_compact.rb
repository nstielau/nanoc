--- conflicted
+++ resolved
@@ -268,41 +268,10 @@
       filename.sub(/\.[a-z0-9]+$/, '')
     end
 
-<<<<<<< HEAD
-    # Returns the filename of the content file corresponding to the given meta
-    # file, ignoring any unwanted files (files that end with '~', '.orig',
-    # '.rej' or '.bak')
-    def content_filename_for_meta_filename(meta_filename)
-      # Find all files
-      if @config && @config[:allow_periods_in_identifiers]
-      	base_filename = File.basename(meta_filename, '.yaml')
-      	dirname       = File.dirname(meta_filename)
-      	filenames     = Dir.entries(dirname).select { |f| f =~ /^#{base_filename}\.[^.]+$/ }.map { |f| "#{dirname}/#{f}" }
-      else
-        filenames = Dir[meta_filename.sub(/\.yaml$/, '.*')]
-      end
-
-      # Reject meta files
-      filenames.reject! { |f| f =~ /\.yaml$/ }
-
-      # Reject backups
-      filenames.reject! { |f| f =~ /(~|\.orig|\.rej|\.bak)$/ }
-
-      # Make sure there is only one content file
-      if filenames.size != 1
-        raise RuntimeError.new(
-          "Expected 1 content file for the metafile #{meta_filename} but found #{filenames.size}"
-        )
-      end
-
-      # Return content filename
-      filenames.first
-=======
     # Returns the extension(s) of filename. Supports multiple extensions.
     # Includes the leading period.
     def ext_of(filename)
       filename =~ /(\.[a-z0-9]+)$/ ? $1 : ''
->>>>>>> 6851c0ce
     end
 
   end
