require 'webrick'

module Nanoc

  # Nanoc::AutoCompiler is a web server that will automatically compile pages
  # as they are requested. It also serves static files such as stylesheets and
  # images.
  class AutoCompiler

    ERROR_404 = <<END
<!DOCTYPE HTML PUBLIC "-//W3C//DTD HTML 4.01//EN" "http://www.w3.org/TR/html4/strict.dtd">
<html>
	<head>
		<title>404 File Not Found</title>
		<style type="text/css">
			body { padding: 10px; border: 10px solid #f00; margin: 10px; font-family: Helvetica, Arial, sans-serif; }
		</style>
	</head>
	<body>
		<h1>404 File Not Found</h1>
		<p>The file you requested, <i><%=h path %></i>, was not found on this server.</p>
	</body>
</html>
END

    ERROR_500 = <<END
<!DOCTYPE HTML PUBLIC "-//W3C//DTD HTML 4.01//EN" "http://www.w3.org/TR/html4/strict.dtd">
<html>
	<head>
		<title>500 Server Error</title>
		<style type="text/css">
			body { padding: 10px; border: 10px solid #f00; margin: 10px; font-family: Helvetica, Arial, sans-serif; }
		</style>
	</head>
	<body>
		<h1>500 Server Error</h1>
		<p>An error occurred while compiling the page you requested, <i><%=h path %></i>.</p>
		<p>If you think this is a bug in nanoc, please do <a href="http://nanoc.stoneship.org/trac/newticket">report it</a>&mdash;thanks!</p>
		<p>Message:</p>
		<blockquote><p><%=h exception.message %></p></blockquote>
		<p>Backtrace:</p>
		<ol>
<% exception.backtrace.each do |line| %>
			<li><%= line %></li>
<% end %>
		</ol>
	</body>
</html>
END

    # Creates a new autocompiler for the given site.
    def initialize(site)
      # Set site
      @site = site
    end

    # Starts the server on the given port.
    def start(port)
      nanoc_require('mime/types', "'mime/types' is required to autocompile sites.")
      
      # Create server
      @server = WEBrick::HTTPServer.new(:Port => port || 3000)
      @server.mount_proc("/") { |request, response| handle_request(request, response) }

      # Start server
      trap('INT') { @server.shutdown }
      @server.start
    end

  private

    def handle_request(request, response)
      # Reload site data
      @site.load_data(true)

      # Get page or file
      page      = @site.pages.find { |page| page.path == request.path }
      file_path = @site.config[:output_dir] + request.path

      if page.nil?
        # Serve file
        if File.file?(file_path)
          serve_file(file_path, response)
        else
          serve_404(request.path, response)
        end
      else
        # Serve page
        serve_page(page, response)
      end
    end

    def h(s)
      ERB::Util.html_escape(s)
    end

    def serve_404(path, response)
      response.status           = 404
      response['Content-Type']  = 'text/html'
      response.body             = ERB.new(ERROR_404).result(binding)
    end

    def serve_500(path, exception, response)
      response.status           = 500
      response['Content-Type']  = 'text/html'
      response.body             = ERB.new(ERROR_500).result(binding)
    end

    def serve_file(path, response)
      response.status           = 200
      response['Content-Type']  = MIME::Types.of(path).first || 'application/octet-stream'
      response.body             = File.read(path)
    end

    def serve_page(page, response)
      # Recompile page
      begin
        @site.compiler.run(page)
      rescue => exception
        serve_500(page.path, exception, response)
        return
      end

      # Determine most likely MIME type
      mime_type = MIME::Types.of(page.path).first
      mime_type = mime_type.nil? ? 'text/html' : mime_type.simplified

      response.status           = 200
<<<<<<< HEAD
      response['Content-Type']  = mime_type
      response.body             = page.layouted_content
=======
      response['Content-Type']  = 'text/html'
      response.body             = page.laid_out_content
>>>>>>> f480ce73
    end

  end

end<|MERGE_RESOLUTION|>--- conflicted
+++ resolved
@@ -126,13 +126,8 @@
       mime_type = mime_type.nil? ? 'text/html' : mime_type.simplified
 
       response.status           = 200
-<<<<<<< HEAD
       response['Content-Type']  = mime_type
-      response.body             = page.layouted_content
-=======
-      response['Content-Type']  = 'text/html'
       response.body             = page.laid_out_content
->>>>>>> f480ce73
     end
 
   end
