--- conflicted
+++ resolved
@@ -6,16 +6,6 @@
 
     class << self
 
-<<<<<<< HEAD
-    def self.identifiers(*identifiers)
-      self._identifiers = [] unless instance_variables.include?('@_identifiers')
-      identifiers.empty? ? self._identifiers || [] : self._identifiers = (self._identifiers || []) + identifiers
-    end
-
-    def self.identifier(identifier=nil)
-      self._identifiers = [] unless instance_variables.include?('@_identifiers')
-      identifier.nil? ? self.identifiers.first : self.identifiers(identifier)
-=======
       attr_accessor :identifiers # :nodoc:
 
       # Sets or returns the identifiers for this plugin.
@@ -37,7 +27,6 @@
         ident.nil? ? @identifiers.first : identifiers(ident)
       end
 
->>>>>>> f480ce73
     end
 
   end
