module Nanoc

  # Nanoc::Compiler is responsible for compiling a site.
  class Compiler

    attr_reader :stack

    # Creates a new compiler for the given site.
    def initialize(site)
      @site = site
    end

    # TODO fix documentation
    # Compiles (part of) the site and writes out the compiled pages.
    #
    # +page+:: The page (and its dependencies) that should be compiled, or
    #          +nil+ if the entire site should be compiled.
    #
    # +include_outdated+:: +false+ if outdated pages should not be recompiled,
    #                      and +true+ if they should.
    def run(page_or_asset=nil, include_outdated=false)
      # Load data
      @site.load_data

      # Create output directory if necessary
      FileUtils.mkdir_p(@site.config[:output_dir])

      # Initialize
      @stack = []

<<<<<<< HEAD
      # Compile all pages
      pages.each do |p|
        p.compile if p.outdated? or include_outdated
        yield p if block_given?
=======
      # Get pages and assets
      pages  = (page_or_asset && page_or_asset.is_a?(Page)  ? [ page_or_asset ] : @site.pages )
      assets = (page_or_asset && page_or_asset.is_a?(Asset) ? [ page_or_asset ] : @site.assets)

      # Compile pages and assets
      compile_objects(pages,  include_outdated) { |p| yield(p) if block_given? }
      compile_objects(assets, include_outdated) { |a| yield(a) if block_given? }
    end

    def compile_objects(objects, include_outdated)
      objects.each do |obj|
        obj.compile if obj.outdated? or include_outdated
        yield obj
>>>>>>> a0214aa5
      end
    end

  end
end<|MERGE_RESOLUTION|>--- conflicted
+++ resolved
@@ -28,12 +28,6 @@
       # Initialize
       @stack = []
 
-<<<<<<< HEAD
-      # Compile all pages
-      pages.each do |p|
-        p.compile if p.outdated? or include_outdated
-        yield p if block_given?
-=======
       # Get pages and assets
       pages  = (page_or_asset && page_or_asset.is_a?(Page)  ? [ page_or_asset ] : @site.pages )
       assets = (page_or_asset && page_or_asset.is_a?(Asset) ? [ page_or_asset ] : @site.assets)
@@ -47,7 +41,6 @@
       objects.each do |obj|
         obj.compile if obj.outdated? or include_outdated
         yield obj
->>>>>>> a0214aa5
       end
     end
 
