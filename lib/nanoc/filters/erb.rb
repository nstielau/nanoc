--- conflicted
+++ resolved
@@ -1,40 +1,15 @@
 module Nanoc::Filters
   class ERB < Nanoc::Filter
 
-<<<<<<< HEAD
-  class Context
-
-    def initialize(hash)
-      hash.each_pair do |key, value|
-        instance_variable_set('@' + key.to_s, value)
-      end
-    end
-
-    def get_binding
-      binding
-    end
-
-  end
-
-  class ERBFilter < Nanoc::Filter
-
-    identifiers :erb, :eruby
-=======
     identifiers :erb
     extensions  '.erb', '.rhtml'
->>>>>>> f3d1213e
 
     def run(content)
       # Load requirements
       nanoc_require 'erb'
 
       # Create context
-<<<<<<< HEAD
-      assigns = { :page => @page, :pages => @pages, :config => @config, :site => @site }
-      context = Context.new(assigns)
-=======
       context = ::Nanoc::Context.new(assigns)
->>>>>>> f3d1213e
 
       # Get result
       ::ERB.new(content).result(context.get_binding)
