<<<<<<< HEAD
module Nanoc::Filter::Haml

  class Context

    def initialize(hash)
      hash.each_pair do |key, value|
        instance_variable_set('@' + key.to_s, value)
      end
    end

    def get_binding
      binding
    end

  end

  class HamlFilter < Nanoc::Filter
=======
module Nanoc::Filters
  class Haml < Nanoc::Filter
>>>>>>> f3d1213e

    identifiers :haml
    extensions  '.haml'

    def run(content)
      # Load requirements
      nanoc_require 'haml'

      # Get options
      options = @page.haml_options || {}

<<<<<<< HEAD
      # Get assigns/locals
      assigns = { :page => @page, :pages => @pages, :config => @config, :site => @site }
      context = Context.new(assigns)
=======
      # Create context
      context = ::Nanoc::Context.new(assigns)
>>>>>>> f3d1213e

      # Get result
      ::Haml::Engine.new(content, options).render(context, assigns)
    end

  end

end<|MERGE_RESOLUTION|>--- conflicted
+++ resolved
@@ -1,25 +1,5 @@
-<<<<<<< HEAD
-module Nanoc::Filter::Haml
-
-  class Context
-
-    def initialize(hash)
-      hash.each_pair do |key, value|
-        instance_variable_set('@' + key.to_s, value)
-      end
-    end
-
-    def get_binding
-      binding
-    end
-
-  end
-
-  class HamlFilter < Nanoc::Filter
-=======
 module Nanoc::Filters
   class Haml < Nanoc::Filter
->>>>>>> f3d1213e
 
     identifiers :haml
     extensions  '.haml'
@@ -31,19 +11,12 @@
       # Get options
       options = @page.haml_options || {}
 
-<<<<<<< HEAD
-      # Get assigns/locals
-      assigns = { :page => @page, :pages => @pages, :config => @config, :site => @site }
-      context = Context.new(assigns)
-=======
       # Create context
       context = ::Nanoc::Context.new(assigns)
->>>>>>> f3d1213e
 
       # Get result
       ::Haml::Engine.new(content, options).render(context, assigns)
     end
 
   end
-
 end