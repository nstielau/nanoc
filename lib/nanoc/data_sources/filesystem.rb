--- conflicted
+++ resolved
@@ -1,25 +1,7 @@
 module Nanoc::DataSources
   module Filesystem
 
-<<<<<<< HEAD
-  class FileProxy
-
-    instance_methods.each { |m| undef_method m unless m =~ /^__/ }
-
-    def initialize(path)
-      @path = path
-    end
-
-    def method_missing(sym, *args, &block)
-      File.new(@path).__send__(sym, *args, &block)
-    end
-
-  end
-
-  class FilesystemDataSource < Nanoc::DataSource
-=======
     class FileProxy
->>>>>>> f480ce73
 
       instance_methods.each { |m| undef_method m unless m =~ /^__/ }
 
@@ -59,48 +41,6 @@
           "title: \"A New Root Page\"\n"
         end
 
-<<<<<<< HEAD
-    ########## Loading data ##########
-
-    # The filesystem data source stores its pages in nested directories. Each
-    # directory represents a single page. The root directory is the 'content'
-    # directory.
-    # 
-    # Every directory has a content file and a meta file. The content file
-    # contains the actual page content, while the meta file contains the
-    # page's metadata.
-    # 
-    # Both content files and meta files are named after its parent directory
-    # (i.e. page). For example, a page named 'foo' will have a directory named
-    # 'foo', with e.g. a 'foo.markdown' content file and a 'foo.yaml' meta
-    # file.
-    # 
-    # Content file extensions are ignored by nanoc. The content file extension
-    # does not determine the filters to run on it; the meta file defines the
-    # list of filters. The meta file extension must always be 'yaml', though.
-    # 
-    # Content files can also have the 'index' basename. Similarly, meta files
-    # can have the 'meta' basename. For example, a parent directory named
-    # 'foo' can have an 'index.txt' content file and a 'meta.yaml' meta file.
-    # This is to preserve backward compatibility.
-    def pages
-      meta_filenames.inject([]) do |pages, filename|
-        # Read metadata
-        meta = (YAML.load_file(filename) || {}).clean
-
-        if meta[:is_draft]
-          # Skip drafts
-          pages
-        else
-          # Get extra info
-          path    = filename.sub(/^content/, '').sub(/[^\/]+\.yaml$/, '')
-          file    = content_file_for_dir(File.dirname(filename))
-          extras  = {
-            :path => path,
-            :file => FileProxy.new(file.path),
-            :uncompiled_content => file.read
-          }
-=======
         # Create page defaults
         FileManager.create_file 'meta.yaml' do
           "# This file contains the default values for all metafiles.\n" +
@@ -144,7 +84,6 @@
         FileManager.create_file 'layouts/default/default.yaml'  do
           "filter: 'erb'\n"
         end
->>>>>>> f480ce73
 
         # Create code
         FileManager.create_file 'lib/default.rb' do
