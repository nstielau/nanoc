--- conflicted
+++ resolved
@@ -1,74 +1,7 @@
 module Nanoc
 
   # The current nanoc version.
-<<<<<<< HEAD
-  VERSION = '2.1.6'
-
-  # Generic error. Superclass for all nanoc-specific errors.
-  class Error < RuntimeError ; end
-
-  module Errors # :nodoc:
-
-    # Error that is raised when a site is loaded that uses a data source with
-    # an unknown identifier.
-    class UnknownDataSourceError < Error ; end
-
-    # Error that is raised when a site is loaded that uses a data source with
-    # an unknown identifier.
-    class UnknownRouterError < Error ; end
-
-    # Error that is raised during site compilation when a page uses a layout
-    # that is not present in the site.
-    class UnknownLayoutError < Error ; end
-
-    # Error that is raised during site compilation when a page uses a filter
-    # that is not known.
-    class UnknownFilterError < Error ; end
-
-    # Error that is raised during site compilation when a layout is compiled
-    # for which the filter cannot be determined. This is similar to the
-    # UnknownFilterError, but specific for filters for layouts.
-    class CannotDetermineFilterError < Error ; end
-
-    # Error that is raised during site compilation when a page (directly or
-    # indirectly) includes its own page content, leading to endless recursion.
-    class RecursiveCompilationError < Error ; end
-
-    # Error that is raised when a certain function or feature is used that is
-    # no longer supported by nanoc.
-    class NoLongerSupportedError < Error ; end
-
-  end
-
-  module BinaryFilters # :nodoc:
-  end
-
-  module DataSources # :nodoc:
-  end
-
-  module Helpers # :nodoc:
-  end
-
-  module Extra # :nodoc:
-  end
-
-  module Filters # :nodoc:
-  end
-
-  module Routers # :nodoc:
-  end
-
-  # Requires the given Ruby files at the specified path.
-  #
-  # +path+:: An array containing path segments. This path is relative to the
-  #          directory this file (nanoc.rb) is in. Can contain wildcards.
-  def self.load(*path)
-    full_path = [ File.dirname(__FILE__), 'nanoc' ] + path
-    Dir[File.join(full_path)].sort.each { |f| require f }
-  end
-=======
   VERSION = '3.0'
->>>>>>> e2a2ffcb
 
 end
 
